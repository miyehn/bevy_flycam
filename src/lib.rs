use bevy::ecs::event::{Events, ManualEventReader};
use bevy::input::mouse::MouseMotion;
use bevy::prelude::*;
use bevy::window::{CursorGrabMode, PrimaryWindow};

/// Keeps track of mouse motion events, pitch, and yaw
#[derive(Resource, Default)]
struct InputState {
    reader_motion: ManualEventReader<MouseMotion>,
}

/// Mouse sensitivity and movement speed

#[derive(Resource)]
pub struct MovementSettings {
    pub sensitivity: f32,
    pub speed: f32,
}

impl Default for MovementSettings {
    fn default() -> Self {
        Self {
            sensitivity: 0.00012,
            speed: 12.,
        }
    }
}

/// Key configuration
pub struct KeyBindings {
    pub move_forward: KeyCode,
    pub move_backward: KeyCode,
    pub move_left: KeyCode,
    pub move_right: KeyCode,
    pub move_ascend: KeyCode,
    pub move_descend: KeyCode,
    pub toggle_grab_cursor: KeyCode,
}

impl Default for KeyBindings {
    fn default() -> Self {
        Self {
            move_forward: KeyCode::W,
            move_backward: KeyCode::S,
            move_left: KeyCode::A,
            move_right: KeyCode::D,
            move_ascend: KeyCode::Space,
            move_descend: KeyCode::LShift,
            toggle_grab_cursor: KeyCode::Escape,
        }
    }
}

/// Used in queries when you want flycams and not other cameras
/// A marker component used in queries when you want flycams and not other cameras
#[derive(Component)]
pub struct FlyCam;

/// Grabs/ungrabs mouse cursor
fn toggle_grab_cursor(window: &mut Window) {
    match window.cursor.grab_mode {
        CursorGrabMode::None => {
            window.cursor.grab_mode = CursorGrabMode::Confined;
            window.cursor.visible = false;
        }
        _ => {
            window.cursor.grab_mode = CursorGrabMode::None;
            window.cursor.visible = true;
        }
    }
}

/// Grabs the cursor when game first starts
fn initial_grab_cursor(mut primary_window: Query<&mut Window, With<PrimaryWindow>>) {
    if let Ok(mut window) = primary_window.get_single_mut() {
        toggle_grab_cursor(&mut window);
    } else {
        warn!("Primary window not found for `initial_grab_cursor`!");
    }
}

/// Spawns the `Camera3dBundle` to be controlled
fn setup_player(mut commands: Commands) {
    commands.spawn((
        Camera3dBundle {
            transform: Transform::from_xyz(-2.0, 5.0, 5.0).looking_at(Vec3::ZERO, Vec3::Y),
            ..Default::default()
        },
        FlyCam,
    ));
}

/// Handles keyboard input and movement
fn player_move(
    keys: Res<Input<KeyCode>>,
    time: Res<Time>,
    primary_window: Query<&Window, With<PrimaryWindow>>,
    settings: Res<MovementSettings>,
    key_bindings: Res<KeyBindings>,
    mut query: Query<(&FlyCam, &mut Transform)>,
) {
    let window = windows.get_primary().unwrap();
    for (_camera, mut transform) in query.iter_mut() {
        let mut velocity = Vec3::ZERO;
        let local_z = transform.local_z();
        let forward = -Vec3::new(local_z.x, 0., local_z.z);
        let right = Vec3::new(local_z.z, 0., -local_z.x);

        for key in keys.get_pressed() {
            if window.cursor_locked() {
                let key = *key;
                if key == key_bindings.move_forward {
                    velocity += forward;
                } else if key == key_bindings.move_backward {
                    velocity -= forward;
                } else if key == key_bindings.move_left {
                    velocity -= right;
                } else if key == key_bindings.move_right {
                    velocity += right;
                } else if key == key_bindings.move_ascend {
                    velocity += Vec3::Y;
                } else if key == key_bindings.move_descend {
                    velocity -= Vec3::Y;
    mut query: Query<&mut Transform, With<FlyCam>>,
) {
    if let Ok(window) = primary_window.get_single() {
        for mut transform in query.iter_mut() {
            let mut velocity = Vec3::ZERO;
            let local_z = transform.local_z();
            let forward = -Vec3::new(local_z.x, 0., local_z.z);
            let right = Vec3::new(local_z.z, 0., -local_z.x);

            for key in keys.get_pressed() {
                match window.cursor.grab_mode {
                    CursorGrabMode::None => (),
                    _ => match key {
                        KeyCode::W => velocity += forward,
                        KeyCode::S => velocity -= forward,
                        KeyCode::A => velocity -= right,
                        KeyCode::D => velocity += right,
                        KeyCode::Space => velocity += Vec3::Y,
                        KeyCode::LShift => velocity -= Vec3::Y,
                        _ => (),
                    },
                }
            }

            velocity = velocity.normalize_or_zero();

            transform.translation += velocity * time.delta_seconds() * settings.speed
        }
    } else {
        warn!("Primary window not found for `player_move`!");
    }
}

/// Handles looking around if cursor is locked
fn player_look(
    settings: Res<MovementSettings>,
    primary_window: Query<&Window, With<PrimaryWindow>>,
    mut state: ResMut<InputState>,
    motion: Res<Events<MouseMotion>>,
    mut query: Query<&mut Transform, With<FlyCam>>,
) {
<<<<<<< HEAD
    if let Ok(window) = primary_window.get_single() {
        let mut delta_state = state.as_mut();
        for mut transform in query.iter_mut() {
            for ev in delta_state.reader_motion.iter(&motion) {
                match window.cursor.grab_mode {
                    CursorGrabMode::None => (),
                    _ => {
                        // Using smallest of height or width ensures equal vertical and horizontal sensitivity
                        let window_scale = window.height().min(window.width());
                        delta_state.pitch -=
                            (settings.sensitivity * ev.delta.y * window_scale).to_radians();
                        delta_state.yaw -=
                            (settings.sensitivity * ev.delta.x * window_scale).to_radians();
                    }
=======
    if let Some(window) = windows.get_primary() {
        for mut transform in query.iter_mut() {
            for ev in state.reader_motion.iter(&motion) {
                let (mut yaw, mut pitch, _) = transform.rotation.to_euler(EulerRot::YXZ);
                if window.cursor_locked() {
                    // Using smallest of height or width ensures equal vertical and horizontal sensitivity
                    let window_scale = window.height().min(window.width());
                    pitch -= (settings.sensitivity * ev.delta.y * window_scale).to_radians();
                    yaw -= (settings.sensitivity * ev.delta.x * window_scale).to_radians();
>>>>>>> 6f3bc5cc
                }

                pitch = pitch.clamp(-1.54, 1.54);

                // Order is important to prevent unintended roll
                transform.rotation =
                    Quat::from_axis_angle(Vec3::Y, yaw) * Quat::from_axis_angle(Vec3::X, pitch);
            }
        }
    } else {
        warn!("Primary window not found for `player_look`!");
    }
}

fn cursor_grab(
    keys: Res<Input<KeyCode>>,
<<<<<<< HEAD
    mut primary_window: Query<&mut Window, With<PrimaryWindow>>,
) {
    if let Ok(mut window) = primary_window.get_single_mut() {
=======
    key_bindings: Res<KeyBindings>,
    mut windows: ResMut<Windows>,
) {
    let window = windows.get_primary_mut().unwrap();
    if keys.just_pressed(key_bindings.toggle_grab_cursor) {
        toggle_grab_cursor(window);
fn cursor_grab(keys: Res<Input<KeyCode>>, mut windows: ResMut<Windows>) {
    if let Some(window) = windows.get_primary_mut() {
>>>>>>> 6f3bc5cc
        if keys.just_pressed(KeyCode::Escape) {
            toggle_grab_cursor(&mut window);
        }
    } else {
        warn!("Primary window not found for `cursor_grab`!");
    }
}

/// Contains everything needed to add first-person fly camera behavior to your game
pub struct PlayerPlugin;
impl Plugin for PlayerPlugin {
    fn build(&self, app: &mut App) {
        app.init_resource::<InputState>()
            .init_resource::<MovementSettings>()
<<<<<<< HEAD
            .add_system(setup_player.on_startup())
            .add_system(initial_grab_cursor.on_startup())
            .add_system(player_move)
            .add_system(player_look)
            .add_system(cursor_grab);
=======
            .init_resource::<KeyBindings>()
            .add_startup_system(setup_player.system())
            .add_startup_system(initial_grab_cursor.system())
            .add_system(player_move.system())
            .add_system(player_look.system())
            .add_system(cursor_grab.system());
>>>>>>> 6f3bc5cc
    }
}

/// Same as [`PlayerPlugin`] but does not spawn a camera
pub struct NoCameraPlayerPlugin;
impl Plugin for NoCameraPlayerPlugin {
    fn build(&self, app: &mut App) {
        app.init_resource::<InputState>()
            .init_resource::<MovementSettings>()
<<<<<<< HEAD
            .add_system(initial_grab_cursor.on_startup())
            .add_system(player_move)
            .add_system(player_look)
            .add_system(cursor_grab);
=======
            .init_resource::<KeyBindings>()
            .add_startup_system(initial_grab_cursor.system())
            .add_system(player_move.system())
            .add_system(player_look.system())
            .add_system(cursor_grab.system());
>>>>>>> 6f3bc5cc
    }
}<|MERGE_RESOLUTION|>--- conflicted
+++ resolved
@@ -162,7 +162,6 @@
     motion: Res<Events<MouseMotion>>,
     mut query: Query<&mut Transform, With<FlyCam>>,
 ) {
-<<<<<<< HEAD
     if let Ok(window) = primary_window.get_single() {
         let mut delta_state = state.as_mut();
         for mut transform in query.iter_mut() {
@@ -177,7 +176,6 @@
                         delta_state.yaw -=
                             (settings.sensitivity * ev.delta.x * window_scale).to_radians();
                     }
-=======
     if let Some(window) = windows.get_primary() {
         for mut transform in query.iter_mut() {
             for ev in state.reader_motion.iter(&motion) {
@@ -187,7 +185,6 @@
                     let window_scale = window.height().min(window.width());
                     pitch -= (settings.sensitivity * ev.delta.y * window_scale).to_radians();
                     yaw -= (settings.sensitivity * ev.delta.x * window_scale).to_radians();
->>>>>>> 6f3bc5cc
                 }
 
                 pitch = pitch.clamp(-1.54, 1.54);
@@ -204,11 +201,9 @@
 
 fn cursor_grab(
     keys: Res<Input<KeyCode>>,
-<<<<<<< HEAD
     mut primary_window: Query<&mut Window, With<PrimaryWindow>>,
 ) {
     if let Ok(mut window) = primary_window.get_single_mut() {
-=======
     key_bindings: Res<KeyBindings>,
     mut windows: ResMut<Windows>,
 ) {
@@ -217,7 +212,6 @@
         toggle_grab_cursor(window);
 fn cursor_grab(keys: Res<Input<KeyCode>>, mut windows: ResMut<Windows>) {
     if let Some(window) = windows.get_primary_mut() {
->>>>>>> 6f3bc5cc
         if keys.just_pressed(KeyCode::Escape) {
             toggle_grab_cursor(&mut window);
         }
@@ -232,20 +226,17 @@
     fn build(&self, app: &mut App) {
         app.init_resource::<InputState>()
             .init_resource::<MovementSettings>()
-<<<<<<< HEAD
             .add_system(setup_player.on_startup())
             .add_system(initial_grab_cursor.on_startup())
             .add_system(player_move)
             .add_system(player_look)
             .add_system(cursor_grab);
-=======
             .init_resource::<KeyBindings>()
             .add_startup_system(setup_player.system())
             .add_startup_system(initial_grab_cursor.system())
             .add_system(player_move.system())
             .add_system(player_look.system())
             .add_system(cursor_grab.system());
->>>>>>> 6f3bc5cc
     }
 }
 
@@ -255,17 +246,14 @@
     fn build(&self, app: &mut App) {
         app.init_resource::<InputState>()
             .init_resource::<MovementSettings>()
-<<<<<<< HEAD
             .add_system(initial_grab_cursor.on_startup())
             .add_system(player_move)
             .add_system(player_look)
             .add_system(cursor_grab);
-=======
             .init_resource::<KeyBindings>()
             .add_startup_system(initial_grab_cursor.system())
             .add_system(player_move.system())
             .add_system(player_look.system())
             .add_system(cursor_grab.system());
->>>>>>> 6f3bc5cc
     }
 }