--- conflicted
+++ resolved
@@ -257,11 +257,8 @@
     fn build(&self, app: &mut App) {
         app.init_resource::<InputState>()
             .init_resource::<MovementSettings>()
-<<<<<<< HEAD
             .add_system(initial_grab_on_flycam_spawn)
-=======
             .add_system(initial_grab_cursor.on_startup())
->>>>>>> 650b7ef7
             .add_system(player_move)
             .add_system(player_look)
             .add_system(cursor_grab);
